--- conflicted
+++ resolved
@@ -10,6 +10,7 @@
 #ifndef BOTAN_GFP_CURVE_H__
 #define BOTAN_GFP_CURVE_H__
 
+#include <botan/bigint.h>
 #include <botan/gfp_element.h>
 #include <iosfwd>
 
@@ -31,33 +32,8 @@
       CurveGFp(const GFpElement& a, const GFpElement& b,
                const BigInt& p);
 
-<<<<<<< HEAD
-      /**
-      * Copy constructor
-      * @param other The curve to clone
-      */
-      CurveGFp(const CurveGFp& other);
-
-      /**
-      * Assignment operator
-      * @param other The curve to use as source for the assignment
-      */
-      const CurveGFp& operator=(const CurveGFp& other);
-
-      /**
-      * Set the shared GFpModulus object.
-      * Warning: do not use this function unless you know in detail how
-      * the sharing of values
-      * in the various EC related objects works.
-      * Do NOT spread pointers to a GFpModulus over different threads!
-      * @param mod a shared pointer to a GFpModulus object suitable for
-      * *this.
-      */
-      void set_shrd_mod(const std::shared_ptr<GFpModulus> mod);
-=======
       // CurveGFp(const CurveGFp& other) = default;
       // CurveGFp& operator=(const CurveGFp& other) = default;
->>>>>>> f849aab3
 
       // getters
 
@@ -98,39 +74,13 @@
       * function.
       * @result the GFpElement 1, transformed to its m-residue
       */
-<<<<<<< HEAD
-      std::shared_ptr<GFpElement const> const get_mres_one() const;
-=======
       const GFpElement& get_mres_one() { return mres_one; }
->>>>>>> f849aab3
 
       /**
       * Get prime modulus of the field of the curve
       * @result prime modulus of the field of the curve
       */
-<<<<<<< HEAD
-      BigInt const get_p() const;
-      /*inline std::shared_ptr<BigInt> const get_ptr_p() const
-      {
-      return mp_p;
-      }*/
-
-      /**
-      * Retrieve a shared pointer to the curves GFpModulus object for
-      * efficient storage and computation of montgomery multiplication
-      * related data members and functions.  Warning: do not use this
-      * function unless you know in detail how the sharing of values
-      * in the various EC related objects works.  Do NOT spread
-      * pointers to a GFpModulus over different threads!
-      * @result a shared pointer to a GFpModulus object
-      */
-      inline std::shared_ptr<GFpModulus> const get_ptr_mod() const
-         {
-         return mp_mod;
-         }
-=======
       const BigInt& get_p() const { return modulus.get_p(); }
->>>>>>> f849aab3
 
       /**
       * swaps the states of *this and other, does not throw
@@ -139,19 +89,10 @@
       void swap(CurveGFp& other);
 
    private:
-<<<<<<< HEAD
-      std::shared_ptr<GFpModulus> mp_mod;
-      GFpElement mA;
-      GFpElement mB;
-      mutable std::shared_ptr<GFpElement> mp_mres_a;
-      mutable std::shared_ptr<GFpElement> mp_mres_b;
-      mutable std::shared_ptr<GFpElement> mp_mres_one;
-=======
       GFpModulus modulus;
       GFpElement mA;
       GFpElement mB;
       GFpElement mres_a, mres_b, mres_one;
->>>>>>> f849aab3
    };
 
 // relational operators
