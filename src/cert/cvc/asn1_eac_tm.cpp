--- conflicted
+++ resolved
@@ -50,16 +50,10 @@
 /*
 * Create an EAC_Time
 */
-<<<<<<< HEAD
-EAC_Time::EAC_Time(u64bit timer, ASN1_Tag t) : tag(t)
-   {
-   calendar_point cal = calendar_value(timer);
-=======
 EAC_Time::EAC_Time(const std::chrono::system_clock::time_point& time,
                    ASN1_Tag t) : tag(t)
    {
    calendar_point cal = calendar_value(time);
->>>>>>> 75234461
 
    year   = cal.year;
    month  = cal.month;
