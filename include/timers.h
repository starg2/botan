--- conflicted
+++ resolved
@@ -13,11 +13,7 @@
 /*************************************************
 * Timer Interface                                *
 *************************************************/
-<<<<<<< HEAD
-class Timer : public EntropySource
-=======
 class BOTAN_DLL Timer : public EntropySource
->>>>>>> 2ddb08c1
    {
    public:
       virtual u64bit clock() const;
