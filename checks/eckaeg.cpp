/*
* ECDH tests
*
* (C) 2007 Manuel Hartl (hartl@flexsecure.de)
*     2008 Jack Lloyd
*
* Distributed under the terms of the Botan license
*/

#include <botan/build.h>

#include "validate.h"
#include "common.h"

#if defined(BOTAN_HAS_ECDH)

#include <iostream>
#include <fstream>

#include <botan/symkey.h>
#include <botan/dh.h>
#include <botan/ecdh.h>
#include <botan/x509self.h>
#include <botan/der_enc.h>

using namespace Botan;

#define CHECK_MESSAGE(expr, print) try { if(!(expr)) std::cout << print << "\n"; } catch(std::exception& e) { std::cout << __FUNCTION__ << ": " << e.what() << "\n"; }
#define CHECK(expr) try { if(!(expr)) std::cout << #expr << "\n"; } catch(std::exception& e) { std::cout << __FUNCTION__ << ": " << e.what() << "\n"; }

namespace {

void test_eckaeg_normal_derivation(RandomNumberGenerator& rng)
   {
   std::cout << "." << std::flush;

   /*
   std::string p_secp = "ffffffffffffffffffffffffffffffff7fffffff";
   std::string a_secp = "ffffffffffffffffffffffffffffffff7ffffffc";
   std::string b_secp = "1c97befc54bd7a8b65acf89f81d4d4adc565fa45";
   std::string G_secp_comp = "024a96b5688ef573284664698968c38bb913cbfc82";
   ::Botan::SecureVector<byte> sv_p_secp = decode_hex(p_secp);
   ::Botan::SecureVector<byte> sv_a_secp = decode_hex(a_secp);
   ::Botan::SecureVector<byte> sv_b_secp = decode_hex(b_secp);
   ::Botan::SecureVector<byte> sv_G_secp_comp = decode_hex(G_secp_comp);
   BigInt bi_p_secp = BigInt::decode(sv_p_secp.begin(), sv_p_secp.size());
   BigInt bi_a_secp = BigInt::decode(sv_a_secp.begin(), sv_a_secp.size());
   BigInt bi_b_secp = BigInt::decode(sv_b_secp.begin(), sv_b_secp.size());
   CurveGFp secp160r1(GFpElement(bi_p_secp,bi_a_secp), GFpElement(bi_p_secp, bi_b_secp), bi_p_secp);
   */

   std::string g_secp("024a96b5688ef573284664698968c38bb913cbfc82");
   Botan::SecureVector<Botan::byte> sv_g_secp = decode_hex(g_secp);
   BigInt bi_p_secp("0xffffffffffffffffffffffffffffffff7fffffff");
   BigInt bi_a_secp("0xffffffffffffffffffffffffffffffff7ffffffc");
   BigInt bi_b_secp("0x1c97befc54bd7a8b65acf89f81d4d4adc565fa45");
   BigInt order = BigInt("0x0100000000000000000001f4c8f927aed3ca752257");
   CurveGFp curve(bi_p_secp, bi_a_secp, bi_b_secp);

   BigInt cofactor = BigInt(1);
   PointGFp p_G = OS2ECP ( sv_g_secp, curve );
   Botan::EC_Domain_Params dom_pars = Botan::EC_Domain_Params(curve, p_G, order, cofactor);

   /**
   * begin ECDH
   */
   // alices key (a key constructed by domain parameters IS an ephimeral key!)
   Botan::ECDH_PrivateKey private_a(rng, dom_pars);
   Botan::ECDH_PublicKey public_a = private_a; // Bob gets this

   // Bob creates a key with a matching group
   Botan::ECDH_PrivateKey private_b(rng, dom_pars); //public_a.getCurve()

   // Bob sends the key back to Alice
   Botan::ECDH_PublicKey public_b = private_b; // Alice gets this

   // Both of them create a key using their private key and the other's
   // public key
   Botan::SymmetricKey alice_key = private_a.derive_key(public_b);
   Botan::SymmetricKey bob_key = private_b.derive_key(public_a);

   if(alice_key != bob_key)
      {
      std::cout << "The two keys didn't match!\n";
      std::cout << "Alice's key was: " << alice_key.as_string() << "\n";
      std::cout << "Bob's key was: " << bob_key.as_string() << "\n";
      }
   }

void test_eckaeg_some_dp(RandomNumberGenerator& rng)
   {
   std::vector<std::string> oids;
   oids.push_back("1.2.840.10045.3.1.7");
   oids.push_back("1.3.132.0.8");
   oids.push_back("1.2.840.10045.3.1.1");

   for(Botan::u32bit i = 0; i< oids.size(); i++)
      {
      std::cout << "." << std::flush;
<<<<<<< HEAD
      Botan::EC_Domain_Params dom_pars(Botan::get_EC_Dom_Pars_by_oid(oids[i]));
      Botan::ECKAEG_PrivateKey private_a(rng, dom_pars);
      Botan::ECKAEG_PublicKey public_a = private_a;
      /*unique_ptr<Botan::X509_Encoder> x509_key_enc = public_a.x509_encoder();
=======

      Botan::OID oid(oids[i]);
      Botan::EC_Domain_Params dom_pars(oid);
      Botan::ECDH_PrivateKey private_a(rng, dom_pars);
      Botan::ECDH_PublicKey public_a = private_a;
      /*auto_ptr<Botan::X509_Encoder> x509_key_enc = public_a.x509_encoder();
>>>>>>> 54a3c5ae
      Botan::MemoryVector<Botan::byte> enc_key_a = Botan::DER_Encoder()
      .start_cons(Botan::SEQUENCE)
      .encode(x509_key_enc->alg_id())
      .encode(x509_key_enc->key_bits(), Botan::BIT_STRING)
      .end_cons()
      .get_contents();*/

      Botan::ECDH_PrivateKey private_b(rng, dom_pars);
      Botan::ECDH_PublicKey public_b = private_b;
      // to test the equivalence, we
      // use the direct derivation method here

      Botan::SymmetricKey alice_key = private_a.derive_key(public_b);

      //cout << "encoded key = " << hex_encode(enc_key_a.begin(), enc_key_a.size()) << endl;

      Botan::SymmetricKey bob_key = private_b.derive_key(public_a);
      CHECK_MESSAGE(alice_key == bob_key, "different keys - " << "Alice's key was: " << alice_key.as_string() << ", Bob's key was: " << bob_key.as_string());
      //cout << "key: " << alice_key.as_string() << endl;
      }

   }

void test_eckaeg_der_derivation(RandomNumberGenerator& rng)
   {
   std::vector<std::string> oids;
   oids.push_back("1.2.840.10045.3.1.7");
   oids.push_back("1.3.132.0.8");
   oids.push_back("1.2.840.10045.3.1.1");

   for(Botan::u32bit i = 0; i< oids.size(); i++)
      {
      Botan::OID oid(oids[i]);
      Botan::EC_Domain_Params dom_pars(oid);

      Botan::ECDH_PrivateKey private_a(rng, dom_pars);
      Botan::ECDH_PublicKey public_a = private_a;

      Botan::ECDH_PrivateKey private_b(rng, dom_pars);
      Botan::ECDH_PublicKey public_b = private_b;

      Botan::MemoryVector<Botan::byte> key_der_a = private_a.public_value();
      Botan::MemoryVector<Botan::byte> key_der_b = private_b.public_value();
      Botan::SymmetricKey alice_key = private_a.derive_key(key_der_b.begin(), key_der_b.size());
      Botan::SymmetricKey bob_key = private_b.derive_key(key_der_a.begin(), key_der_a.size());
      CHECK_MESSAGE(alice_key == bob_key, "different keys - " << "Alice's key was: " << alice_key.as_string() << ", Bob's key was: " << bob_key.as_string());
      //cout << "key: " << alice_key.as_string() << endl;
      }
   }

/**
* The following test tests the copy ctors and and copy-assignment operators
*/
void test_eckaeg_cp_ctor_as_op(RandomNumberGenerator& rng)
   {
   std::cout << "." << std::flush;

   std::string g_secp("024a96b5688ef573284664698968c38bb913cbfc82");
   Botan::SecureVector<Botan::byte> sv_g_secp = decode_hex(g_secp);
   BigInt bi_p_secp("0xffffffffffffffffffffffffffffffff7fffffff");
   BigInt bi_a_secp("0xffffffffffffffffffffffffffffffff7ffffffc");
   BigInt bi_b_secp("0x1c97befc54bd7a8b65acf89f81d4d4adc565fa45");
   BigInt order = BigInt("0x0100000000000000000001f4c8f927aed3ca752257");
   CurveGFp curve(bi_p_secp, bi_a_secp, bi_b_secp);
   BigInt cofactor = BigInt(1);
   PointGFp p_G = OS2ECP ( sv_g_secp, curve );
   Botan::EC_Domain_Params dom_pars = Botan::EC_Domain_Params(curve, p_G, order, cofactor);

   /**
   * begin ECDH
   */
   // alices key (a key constructed by domain parameters IS an ephimeral key!)
   Botan::ECDH_PrivateKey private_a(rng, dom_pars);
   Botan::ECDH_PrivateKey private_a2(private_a);
   Botan::ECDH_PrivateKey private_a3;
   private_a3 = private_a2;

   Botan::DH_PrivateKey dh_pr_empty;
   Botan::DH_PublicKey dh_pub_empty;

   Botan::ECDH_PublicKey public_a = private_a; // Bob gets this
   Botan::ECDH_PublicKey public_a2(public_a);
   Botan::ECDH_PublicKey public_a3;
   public_a3 = public_a;
   // Bob creates a key with a matching group
   Botan::ECDH_PrivateKey private_b(rng, dom_pars); //public_a.getCurve()

   // Bob sends the key back to Alice
   Botan::ECDH_PublicKey public_b = private_b; // Alice gets this

   // Both of them create a key using their private key and the other's
   // public key
   Botan::SymmetricKey alice_key = private_a.derive_key(public_b);
   Botan::SymmetricKey alice_key_2 = private_a2.derive_key(public_b);
   Botan::SymmetricKey alice_key_3 = private_a3.derive_key(public_b);

   Botan::SymmetricKey bob_key = private_b.derive_key(public_a);
   Botan::SymmetricKey bob_key_2 = private_b.derive_key(public_a2);
   Botan::SymmetricKey bob_key_3 = private_b.derive_key(public_a3);

   CHECK_MESSAGE(alice_key == bob_key, "different keys - " << "Alice's key was: " << alice_key.as_string() << ", Bob's key was: " << bob_key.as_string());
   CHECK_MESSAGE(alice_key_2 == bob_key_2, "different keys - " << "Alice's key was: " << alice_key.as_string() << ", Bob's key was: " << bob_key.as_string());
   CHECK_MESSAGE(alice_key_3 == bob_key_3, "different keys - " << "Alice's key was: " << alice_key.as_string() << ", Bob's key was: " << bob_key.as_string());
   CHECK_MESSAGE(alice_key == bob_key_2, "different keys - " << "Alice's key was: " << alice_key.as_string() << ", Bob's key was: " << bob_key.as_string());
   CHECK_MESSAGE(alice_key_2 == bob_key_3, "different keys - " << "Alice's key was: " << alice_key.as_string() << ", Bob's key was: " << bob_key.as_string());
   }

/**
* The following test tests whether ECDH keys exhibit correct behaviour when it is
* attempted to use them in an uninitialized state
*/
void test_non_init_eckaeg_keys(RandomNumberGenerator& rng)
   {
   std::cout << "." << std::flush;

   // set up dom pars
   std::string g_secp("024a96b5688ef573284664698968c38bb913cbfc82");
   Botan::SecureVector<Botan::byte> sv_g_secp = decode_hex(g_secp);
   BigInt bi_p_secp("0xffffffffffffffffffffffffffffffff7fffffff");
   BigInt bi_a_secp("0xffffffffffffffffffffffffffffffff7ffffffc");
   BigInt bi_b_secp("0x1c97befc54bd7a8b65acf89f81d4d4adc565fa45");
   BigInt order = BigInt("0x0100000000000000000001f4c8f927aed3ca752257");
   CurveGFp curve(bi_p_secp, bi_a_secp, bi_b_secp);
   BigInt cofactor = BigInt(1);
   PointGFp p_G = OS2ECP ( sv_g_secp, curve );
   Botan::EC_Domain_Params dom_pars = Botan::EC_Domain_Params(curve, p_G, order, cofactor);

   // alices key (a key constructed by domain parameters IS an emphemeral key!)
   Botan::ECDH_PrivateKey private_a(rng, dom_pars);
   Botan::ECDH_PrivateKey private_b(rng, dom_pars);

   Botan::ECDH_PublicKey public_b;

   Botan::ECDH_PrivateKey private_empty;
   Botan::ECDH_PublicKey public_empty;

   bool exc1 = false;
   try
      {
      Botan::SymmetricKey void_key = private_empty.derive_key(public_b);
      }
   catch (Botan::Exception e)
      {
      exc1 = true;
      }

   CHECK_MESSAGE(exc1, "there was no exception thrown when attempting to use an uninitialized ECDH key");

   bool exc2 = false;
   try
      {
      Botan::SymmetricKey void_key = private_a.derive_key(public_empty);
      }
   catch (Botan::Exception e)
      {
      exc2 = true;
      }

   CHECK_MESSAGE(exc2, "there was no exception thrown when attempting to use an uninitialized ECDH key");
   }

}

u32bit do_eckaeg_tests(Botan::RandomNumberGenerator& rng)
   {
   std::cout << "Testing ECDH (InSiTo unit tests): ";

   test_eckaeg_normal_derivation(rng);
   test_eckaeg_some_dp(rng);
   test_eckaeg_der_derivation(rng);
   test_eckaeg_cp_ctor_as_op(rng);
   test_non_init_eckaeg_keys(rng);

   std::cout << std::endl;

   return 0;
   }

#else
u32bit do_eckaeg_tests(Botan::RandomNumberGenerator&) { return 0; }
#endif<|MERGE_RESOLUTION|>--- conflicted
+++ resolved
@@ -97,19 +97,12 @@
    for(Botan::u32bit i = 0; i< oids.size(); i++)
       {
       std::cout << "." << std::flush;
-<<<<<<< HEAD
-      Botan::EC_Domain_Params dom_pars(Botan::get_EC_Dom_Pars_by_oid(oids[i]));
-      Botan::ECKAEG_PrivateKey private_a(rng, dom_pars);
-      Botan::ECKAEG_PublicKey public_a = private_a;
-      /*unique_ptr<Botan::X509_Encoder> x509_key_enc = public_a.x509_encoder();
-=======
 
       Botan::OID oid(oids[i]);
       Botan::EC_Domain_Params dom_pars(oid);
       Botan::ECDH_PrivateKey private_a(rng, dom_pars);
       Botan::ECDH_PublicKey public_a = private_a;
-      /*auto_ptr<Botan::X509_Encoder> x509_key_enc = public_a.x509_encoder();
->>>>>>> 54a3c5ae
+      /*unique_ptr<Botan::X509_Encoder> x509_key_enc = public_a.x509_encoder();
       Botan::MemoryVector<Botan::byte> enc_key_a = Botan::DER_Encoder()
       .start_cons(Botan::SEQUENCE)
       .encode(x509_key_enc->alg_id())
